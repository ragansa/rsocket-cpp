// Copyright 2004-present Facebook. All Rights Reserved.

#include "src/ConnectionAutomaton.h"

#include <limits>

#include <folly/ExceptionWrapper.h>
#include <folly/Optional.h>
#include <folly/String.h>
#include <folly/io/IOBuf.h>
#include <glog/logging.h>
#include <iostream>
#include <sstream>

#include "src/AbstractStreamAutomaton.h"
#include "src/DuplexConnection.h"
#include "src/Frame.h"
#include "src/ReactiveStreamsCompat.h"

namespace reactivesocket {

ConnectionAutomaton::ConnectionAutomaton(
    std::unique_ptr<DuplexConnection> connection,
    StreamAutomatonFactory factory,
    std::shared_ptr<StreamState> streamState,
    ResumeListener resumeListener,
    Stats& stats,
    bool isServer)
    : connection_(std::move(connection)),
      factory_(std::move(factory)),
      streamState_(std::move(streamState)),
      stats_(stats),
      isServer_(isServer),
      isResumable_(true),
      resumeListener_(resumeListener) {
  // We deliberately do not "open" input or output to avoid having c'tor on the
  // stack when processing any signals from the connection. See ::connect and
  // ::onSubscribe.
  CHECK(connection_);
  CHECK(streamState_);
}

void ConnectionAutomaton::connect() {
  CHECK(connection_);
  connectionOutput_.reset(connection_->getOutput());
  connectionOutput_.onSubscribe(shared_from_this());

  // the onSubscribe call on the previous line may have called the terminating
  // signal
  // which would call disconnect
  if (connection_) {
    // This may call ::onSubscribe in-line, which calls ::request on the
    // provided
    // subscription, which might deliver frames in-line.
    // it can also call onComplete which will call disconnect() and reset the
    // connection_
    // while still inside of the connection_::setInput method. We will create
    // a hard reference for that case and keep the object alive until we
    // return from the setInput method
    auto connectionCopy = connection_;
    connectionCopy->setInput(shared_from_this());
  }

  // TODO: move to appropriate place
  stats_.socketCreated();
}

void ConnectionAutomaton::disconnect() {
  VLOG(6) << "disconnect";

  if (!connectionOutput_) {
    return;
  }

  LOG_IF(WARNING, !streamState_->pendingWrites_.empty())
      << "disconnecting with pending writes ("
      << streamState_->pendingWrites_.size() << ")";

  // Send terminal signals to the DuplexConnection's input and output before
  // tearing it down. We must do this per DuplexConnection specification (see
  // interface definition).
  connectionOutput_.onComplete();
  connectionInputSub_.cancel();
  connection_.reset();

  stats_.socketClosed();

  for (auto closeListener : closeListeners_) {
    closeListener();
  }
}

void ConnectionAutomaton::reconnect(
    std::unique_ptr<DuplexConnection> newConnection) {
  disconnect();
  connection_ = std::shared_ptr<DuplexConnection>(std::move(newConnection));
  connect();
}

ConnectionAutomaton::~ConnectionAutomaton() {
  VLOG(6) << "~ConnectionAutomaton";
  // We rely on SubscriptionPtr and SubscriberPtr to dispatch appropriate
  // terminal signals.
}

void ConnectionAutomaton::addStream(
    StreamId streamId,
    std::shared_ptr<AbstractStreamAutomaton> automaton) {
  auto result = streamState_->streams_.emplace(streamId, std::move(automaton));
  (void)result;
  assert(result.second);
}

void ConnectionAutomaton::endStream(
    StreamId streamId,
    StreamCompletionSignal signal) {
  VLOG(6) << "endStream";
  // The signal must be idempotent.
  if (!endStreamInternal(streamId, signal)) {
    return;
  }
  // TODO(stupaq): handle connection-level errors
  assert(
      signal == StreamCompletionSignal::GRACEFUL ||
      signal == StreamCompletionSignal::ERROR);
}

bool ConnectionAutomaton::endStreamInternal(
    StreamId streamId,
    StreamCompletionSignal signal) {
  VLOG(6) << "endStreamInternal";
  auto it = streamState_->streams_.find(streamId);
  if (it == streamState_->streams_.end()) {
    // Unsubscribe handshake initiated by the connection, we're done.
    return false;
  }
  // Remove from the map before notifying the automaton.
  auto automaton = std::move(it->second);
  streamState_->streams_.erase(it);
  automaton->endStream(signal);
  return true;
}

/// @{
void ConnectionAutomaton::onSubscribe(
    std::shared_ptr<Subscription> subscription) {
  assert(!connectionInputSub_);
  connectionInputSub_.reset(std::move(subscription));
  // This may result in signals being issued by the connection in-line, see
  // ::connect.
  connectionInputSub_.request(std::numeric_limits<size_t>::max());
}

void ConnectionAutomaton::onNext(std::unique_ptr<folly::IOBuf> frame) {
  auto frameType = FrameHeader::peekType(*frame);

  std::stringstream ss;
  ss << frameType;

  stats_.frameRead(ss.str());

  // TODO(tmont): If a frame is invalid, it will still be tracked. However, we
  // actually want that. We want to keep
  // each side in sync, even if a frame is invalid.
  streamState_->resumeTracker_->trackReceivedFrame(*frame);

  auto streamIdPtr = FrameHeader::peekStreamId(*frame);
  if (!streamIdPtr) {
    // Failed to deserialize the frame.
    outputFrameOrEnqueue(
        Frame_ERROR::connectionError("invalid frame").serializeOut());
    disconnect();
    return;
  }
  auto streamId = *streamIdPtr;
  if (streamId == 0) {
    onConnectionFrame(std::move(frame));
    return;
  }
  auto it = streamState_->streams_.find(streamId);
  if (it == streamState_->streams_.end()) {
    handleUnknownStream(streamId, std::move(frame));
    return;
  }
  auto automaton = it->second;
  // Can deliver the frame.
  automaton->onNextFrame(std::move(frame));
}

void ConnectionAutomaton::onComplete() {
  onTerminal(folly::exception_wrapper());
}

void ConnectionAutomaton::onError(folly::exception_wrapper ex) {
  onTerminal(std::move(ex));
}

void ConnectionAutomaton::onConnectionFrame(
    std::unique_ptr<folly::IOBuf> payload) {
  auto type = FrameHeader::peekType(*payload);

  switch (type) {
    case FrameType::KEEPALIVE: {
      Frame_KEEPALIVE frame;
      if (frame.deserializeFrom(std::move(payload))) {
        if (isServer_) {
          if (frame.header_.flags_ & FrameFlags_KEEPALIVE_RESPOND) {
            frame.header_.flags_ &= ~(FrameFlags_KEEPALIVE_RESPOND);
            outputFrameOrEnqueue(frame.serializeOut());
          } else {
            outputFrameOrEnqueue(
                Frame_ERROR::connectionError("keepalive without flag")
                    .serializeOut());
            disconnect();
          }
        }
        // TODO(yschimke) client *should* check the respond flag
      } else {
        outputFrameOrEnqueue(Frame_ERROR::unexpectedFrame().serializeOut());
        disconnect();
      }
      return;
    }
    case FrameType::SETUP: {
      // TODO(tmont): check for ENABLE_RESUME and make sure isResumable_ is true

      if (!factory_(*this, 0, std::move(payload))) {
        assert(false);
      }
      return;
    }
    case FrameType::METADATA_PUSH: {
      if (!factory_(*this, 0, std::move(payload))) {
        assert(false);
      }
      return;
    }
    case FrameType::RESUME: {
      Frame_RESUME frame;
      if (frame.deserializeFrom(std::move(payload))) {
        bool canResume = false;

        if (isServer_ && isResumable_) {
          // find old ConnectionAutmaton via calling listener.
          // Application will call resumeFromAutomaton to setup streams and
          // resume information
          auto streamState = resumeListener_(frame.token_);
          if (nullptr != streamState) {
            canResume = true;
            useStreamState(streamState);
          }
        }

        if (canResume) {
          outputFrameOrEnqueue(
              Frame_RESUME_OK(streamState_->resumeTracker_->impliedPosition())
                  .serializeOut());
<<<<<<< HEAD
=======

            if (streamState_->resumeCache_->isPositionAvailable(frame.position_)) {
              // clean
              for (auto it : streamState_->streams_) {
                it.second->onCleanResume();
              }
            } else {
              // dirty
              for (auto it : streamState_->streams_) {
                it.second->onDirtyResume();
              }
            }
>>>>>>> 69b90cb9
        } else {
          outputFrameOrEnqueue(
              Frame_ERROR::connectionError("can not resume").serializeOut());
          disconnect();
        }
      } else {
        outputFrameOrEnqueue(Frame_ERROR::unexpectedFrame().serializeOut());
        disconnect();
      }
      return;
    }
    case FrameType::RESUME_OK: {
      Frame_RESUME_OK frame;
      if (frame.deserializeFrom(std::move(payload))) {
        if (!isServer_ && isResumable_ &&
            streamState_->resumeCache_->isPositionAvailable(frame.position_)) {
        } else {
          outputFrameOrEnqueue(
              Frame_ERROR::connectionError("can not resume").serializeOut());
          disconnect();
        }
      } else {
        outputFrameOrEnqueue(Frame_ERROR::unexpectedFrame().serializeOut());
        disconnect();
      }
      return;
    }
    default:
      outputFrameOrEnqueue(Frame_ERROR::unexpectedFrame().serializeOut());
      disconnect();
      return;
  }
}
/// @}

void ConnectionAutomaton::onTerminal(folly::exception_wrapper ex) {
  VLOG(6) << "onTerminal";
  // TODO(stupaq): we should rather use error codes that we do understand
  // instead of exceptions we have no idea about
  auto signal = ex ? StreamCompletionSignal::CONNECTION_ERROR
                   : StreamCompletionSignal::CONNECTION_END;

  if (ex) {
    VLOG(1) << signal << " from " << ex.what();
  }

  // Close all streams.
  while (!streamState_->streams_.empty()) {
    auto oldSize = streamState_->streams_.size();
    auto result =
        endStreamInternal(streamState_->streams_.begin()->first, signal);
    (void)oldSize;
    (void)result;
    // TODO(stupaq): what kind of a user action could violate these
    // assertions?
    assert(result);
    assert(streamState_->streams_.size() == oldSize - 1);
  }

  disconnect();
}

/// @{
void ConnectionAutomaton::request(size_t n) {
  if (writeAllowance_.release(n) > 0) {
    // There are no pending writes or we already have this method on the
    // stack.
    return;
  }
  drainOutputFramesQueue();
}

void ConnectionAutomaton::cancel() {
  VLOG(6) << "cancel";

  streamState_->pendingWrites_.clear();

  disconnect();
}
/// @}

/// @{
void ConnectionAutomaton::handleUnknownStream(
    StreamId streamId,
    std::unique_ptr<folly::IOBuf> payload) {
  // TODO(stupaq): there are some rules about monotonically increasing stream
  // IDs -- let's forget about them for a moment
  if (!factory_(*this, streamId, std::move(payload))) {
    outputFrameOrEnqueue(
        Frame_ERROR::connectionError(
            folly::to<std::string>("unknown stream ", streamId))
            .serializeOut());
    disconnect();
  }
}
/// @}

void ConnectionAutomaton::sendKeepalive() {
  Frame_KEEPALIVE pingFrame(
      FrameFlags_KEEPALIVE_RESPOND, folly::IOBuf::create(0));
  outputFrameOrEnqueue(pingFrame.serializeOut());
}

void ConnectionAutomaton::sendResume(const ResumeIdentificationToken& token) {
  Frame_RESUME resumeFrame(
      token, streamState_->resumeTracker_->impliedPosition());
  outputFrameOrEnqueue(resumeFrame.serializeOut());
}

bool ConnectionAutomaton::isPositionAvailable(ResumePosition position) {
  return streamState_->resumeCache_->isPositionAvailable(position);
}

ResumePosition ConnectionAutomaton::positionDifference(
    ResumePosition position) {
  return streamState_->resumeCache_->position() - position;
}

void ConnectionAutomaton::onClose(ConnectionCloseListener listener) {
  closeListeners_.push_back(listener);
}

void ConnectionAutomaton::outputFrameOrEnqueue(
    std::unique_ptr<folly::IOBuf> frame) {
  if (!connectionOutput_) {
    return; // RS destructor has disconnected us from the DuplexConnection
  }

  drainOutputFramesQueue();
  if (streamState_->pendingWrites_.empty() && writeAllowance_.tryAcquire()) {
    outputFrame(std::move(frame));
  } else {
    // We either have no allowance to perform the operation, or the queue has
    // not been drained (e.g. we're looping in ::request).
    streamState_->pendingWrites_.emplace_back(std::move(frame));
  }
}

void ConnectionAutomaton::drainOutputFramesQueue() {
  // Drain the queue or the allowance.
  while (!streamState_->pendingWrites_.empty() &&
         writeAllowance_.tryAcquire()) {
    auto frame = std::move(streamState_->pendingWrites_.front());
    streamState_->pendingWrites_.pop_front();
    outputFrame(std::move(frame));
  }
}

void ConnectionAutomaton::outputFrame(
    std::unique_ptr<folly::IOBuf> outputFrame) {
  std::stringstream ss;
  ss << FrameHeader::peekType(*outputFrame);

  stats_.frameWritten(ss.str());

  streamState_->resumeCache_->trackSentFrame(*outputFrame);
  connectionOutput_.onNext(std::move(outputFrame));
}

void ConnectionAutomaton::useStreamState(
    std::shared_ptr<StreamState> streamState) {
  CHECK(streamState);
  if (isServer_ && isResumable_) {
    streamState_.swap(streamState);
  }
}
}<|MERGE_RESOLUTION|>--- conflicted
+++ resolved
@@ -241,9 +241,6 @@
         bool canResume = false;
 
         if (isServer_ && isResumable_) {
-          // find old ConnectionAutmaton via calling listener.
-          // Application will call resumeFromAutomaton to setup streams and
-          // resume information
           auto streamState = resumeListener_(frame.token_);
           if (nullptr != streamState) {
             canResume = true;
@@ -255,8 +252,6 @@
           outputFrameOrEnqueue(
               Frame_RESUME_OK(streamState_->resumeTracker_->impliedPosition())
                   .serializeOut());
-<<<<<<< HEAD
-=======
 
             if (streamState_->resumeCache_->isPositionAvailable(frame.position_)) {
               // clean
@@ -269,7 +264,6 @@
                 it.second->onDirtyResume();
               }
             }
->>>>>>> 69b90cb9
         } else {
           outputFrameOrEnqueue(
               Frame_ERROR::connectionError("can not resume").serializeOut());
