--- conflicted
+++ resolved
@@ -84,20 +84,14 @@
       Stats::noop(),
       nullptr,
       false,
-      false,
       [] {},
       [] {},
       [] {});
-<<<<<<< HEAD
   connectionAutomaton->connect(
       FrameTransport::fromDuplexConnection(
           std::move(framedAutomatonConnection)),
       true);
-=======
-  connectionAutomaton->connect(FrameTransport::fromDuplexConnection(
-      std::move(framedAutomatonConnection)));
   connectionAutomaton->close();
->>>>>>> 88dcf757
 }
 
 static void terminateTest(
@@ -170,7 +164,6 @@
       Stats::noop(),
       nullptr,
       false,
-      false,
       [] {},
       [] {},
       [] {});
@@ -265,7 +258,6 @@
       Stats::noop(),
       nullptr,
       false,
-      false,
       [] {},
       [] {},
       [] {});
